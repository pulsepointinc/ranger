/*
 * Licensed to the Apache Software Foundation (ASF) under one
 * or more contributor license agreements.  See the NOTICE file
 * distributed with this work for additional information
 * regarding copyright ownership.  The ASF licenses this file
 * to you under the Apache License, Version 2.0 (the
 * "License"); you may not use this file except in compliance
 * with the License.  You may obtain a copy of the License at
 *
 * http://www.apache.org/licenses/LICENSE-2.0
 *
 * Unless required by applicable law or agreed to in writing,
 * software distributed under the License is distributed on an
 * "AS IS" BASIS, WITHOUT WARRANTIES OR CONDITIONS OF ANY
 * KIND, either express or implied.  See the License for the
 * specific language governing permissions and limitations
 * under the License.
 */

package org.apache.ranger.biz;

import java.io.File;
import java.net.URL;
import java.net.URLClassLoader;
import java.util.ArrayList;
import java.util.Collections;
import java.util.Date;
import java.util.HashMap;
import java.util.HashSet;
import java.util.List;
import java.util.Map;
import java.util.Set;
import java.util.concurrent.Callable;
import java.util.concurrent.TimeUnit;

import org.apache.commons.collections.CollectionUtils;
import org.apache.commons.lang.StringUtils;
import org.apache.hadoop.security.SecureClientLogin;
import org.apache.ranger.common.PropertiesUtil;
import org.apache.ranger.common.TimedExecutor;
import org.apache.ranger.db.XXGroupUserDao;
import org.apache.ranger.entity.XXGroupUser;
import org.apache.ranger.plugin.client.HadoopConfigHolder;
import org.apache.ranger.plugin.client.HadoopException;
import org.apache.ranger.plugin.model.RangerSecurityZone;
import org.apache.ranger.plugin.model.RangerService;
import org.apache.ranger.plugin.model.RangerServiceDef;
import org.apache.ranger.plugin.service.RangerBaseService;
import org.apache.ranger.plugin.service.ResourceLookupContext;
import org.apache.ranger.plugin.store.EmbeddedServiceDefsUtil;
import org.apache.ranger.plugin.store.ServiceStore;
import org.apache.ranger.plugin.util.RangerRoles;
import org.apache.ranger.plugin.util.RangerRolesUtil;
import org.apache.ranger.service.RangerServiceService;
import org.apache.ranger.services.gds.RangerServiceGds;
import org.apache.ranger.services.tag.RangerServiceTag;
import org.apache.ranger.view.VXMessage;
import org.apache.ranger.view.VXResponse;
import org.slf4j.Logger;
import org.slf4j.LoggerFactory;
import org.springframework.beans.factory.annotation.Autowired;
import org.springframework.stereotype.Component;

import static org.apache.ranger.plugin.policyengine.RangerPolicyEngine.GROUP_PUBLIC;


@Component
public class ServiceMgr {

	private static final Logger LOG = LoggerFactory.getLogger(ServiceMgr.class);
	
	private static final String LOOKUP_PRINCIPAL = "ranger.lookup.kerberos.principal";
	private static final String LOOKUP_KEYTAB = "ranger.lookup.kerberos.keytab";
    private static final String ADMIN_USER_PRINCIPAL = "ranger.admin.kerberos.principal";
    private static final String ADMIN_USER_KEYTAB = "ranger.admin.kerberos.keytab";
	private static final String AUTHENTICATION_TYPE = "hadoop.security.authentication";
	private static final String KERBEROS_TYPE = "kerberos";
	static final String NAME_RULES = "hadoop.security.auth_to_local";
	static final String HOST_NAME = "ranger.service.host";
	
	@Autowired
	RangerServiceService rangerSvcService;
	
	@Autowired
	ServiceDBStore svcDBStore;
	
	@Autowired
	TagDBStore tagStore;

	@Autowired
<<<<<<< HEAD
	GdsDBStore gdsStore;
=======
	RoleDBStore rolesStore;
>>>>>>> 04cb1dc5

	@Autowired
	TimedExecutor timedExecutor;

	@Autowired
	RangerBizUtil rangerBizUtil;

	@Autowired
	SecurityZoneDBStore zoneStore;

	@Autowired
	XXGroupUserDao groupUserDao;

	public List<String> lookupResource(String serviceName, ResourceLookupContext context, ServiceStore svcStore) throws Exception {
		List<String> 	  ret = null;
		RangerService service = svcDBStore.getServiceByName(serviceName);
		
		String authType = PropertiesUtil.getProperty(AUTHENTICATION_TYPE);
		String lookupPrincipal = SecureClientLogin.getPrincipal(PropertiesUtil.getProperty(LOOKUP_PRINCIPAL), PropertiesUtil.getProperty(HOST_NAME));
		String lookupKeytab = PropertiesUtil.getProperty(LOOKUP_KEYTAB);
		String nameRules = PropertiesUtil.getProperty(NAME_RULES);
		String rangerPrincipal = SecureClientLogin.getPrincipal(PropertiesUtil.getProperty(ADMIN_USER_PRINCIPAL), PropertiesUtil.getProperty(HOST_NAME));
		String rangerkeytab = PropertiesUtil.getProperty(ADMIN_USER_KEYTAB);
		
		if(!StringUtils.isEmpty(authType) && KERBEROS_TYPE.equalsIgnoreCase(authType.trim()) && SecureClientLogin.isKerberosCredentialExists(lookupPrincipal, lookupKeytab)){
			if(service != null && service.getConfigs() != null){
				service.getConfigs().put(HadoopConfigHolder.RANGER_LOOKUP_PRINCIPAL, lookupPrincipal);
				service.getConfigs().put(HadoopConfigHolder.RANGER_LOOKUP_KEYTAB, lookupKeytab);
				service.getConfigs().put(HadoopConfigHolder.RANGER_NAME_RULES, nameRules);
				service.getConfigs().put(HadoopConfigHolder.RANGER_AUTH_TYPE, authType);				
			}
		}
		if(!StringUtils.isEmpty(authType) && KERBEROS_TYPE.equalsIgnoreCase(authType.trim()) && SecureClientLogin.isKerberosCredentialExists(rangerPrincipal, rangerkeytab)){
			if(service != null && service.getConfigs() != null){
				service.getConfigs().put(HadoopConfigHolder.RANGER_PRINCIPAL, rangerPrincipal);
				service.getConfigs().put(HadoopConfigHolder.RANGER_KEYTAB, rangerkeytab);
				service.getConfigs().put(HadoopConfigHolder.RANGER_NAME_RULES, nameRules);
				service.getConfigs().put(HadoopConfigHolder.RANGER_AUTH_TYPE, authType);				
			}
		}
		
		Map<String, String> newConfigs = rangerSvcService.getConfigsWithDecryptedPassword(service);
		service.setConfigs(newConfigs);
		
		RangerBaseService svc = getRangerServiceByService(service, svcStore);
		
		if(LOG.isDebugEnabled()) {
			LOG.debug("==> ServiceMgr.lookupResource for Service: (" + svc + "Context: " + context + ")");
		}

		if(svc != null) {
			if (StringUtils.equals(svc.getServiceDef().getName(), EmbeddedServiceDefsUtil.EMBEDDED_SERVICEDEF_TAG_NAME)) {
				ret = svc.lookupResource(context);
			} else {
				LookupCallable callable = new LookupCallable(svc, context);
				long time = getTimeoutValueForLookupInMilliSeconds(svc);
				ret = timedExecutor.timedTask(callable, time, TimeUnit.MILLISECONDS);
			}
		}

		if(LOG.isDebugEnabled()) {
			LOG.debug("==> ServiceMgr.lookupResource for Response: (" + ret + ")");
		}

		return ret;
	}
	
	public VXResponse validateConfig(RangerService service, ServiceStore svcStore) throws Exception {
		VXResponse        ret = new VXResponse();
		String authType = PropertiesUtil.getProperty(AUTHENTICATION_TYPE);
		String lookupPrincipal = SecureClientLogin.getPrincipal(PropertiesUtil.getProperty(LOOKUP_PRINCIPAL), PropertiesUtil.getProperty(HOST_NAME));
		String lookupKeytab = PropertiesUtil.getProperty(LOOKUP_KEYTAB);
		String nameRules = PropertiesUtil.getProperty(NAME_RULES);
		String rangerPrincipal = SecureClientLogin.getPrincipal(PropertiesUtil.getProperty(ADMIN_USER_PRINCIPAL), PropertiesUtil.getProperty(HOST_NAME));
		String rangerkeytab = PropertiesUtil.getProperty(ADMIN_USER_KEYTAB);
		
		if(!StringUtils.isEmpty(authType) && KERBEROS_TYPE.equalsIgnoreCase(authType.trim()) && SecureClientLogin.isKerberosCredentialExists(lookupPrincipal, lookupKeytab)){
			if(service != null && service.getConfigs() != null){
				service.getConfigs().put(HadoopConfigHolder.RANGER_LOOKUP_PRINCIPAL, lookupPrincipal);
				service.getConfigs().put(HadoopConfigHolder.RANGER_LOOKUP_KEYTAB, lookupKeytab);
				service.getConfigs().put(HadoopConfigHolder.RANGER_NAME_RULES, nameRules);
				service.getConfigs().put(HadoopConfigHolder.RANGER_AUTH_TYPE, authType);
			}
		}
		if(!StringUtils.isEmpty(authType) && KERBEROS_TYPE.equalsIgnoreCase(authType.trim()) && SecureClientLogin.isKerberosCredentialExists(rangerPrincipal, rangerkeytab)){
			if(service != null && service.getConfigs() != null){
				service.getConfigs().put(HadoopConfigHolder.RANGER_PRINCIPAL, rangerPrincipal);
				service.getConfigs().put(HadoopConfigHolder.RANGER_KEYTAB, rangerkeytab);
				service.getConfigs().put(HadoopConfigHolder.RANGER_NAME_RULES, nameRules);
				service.getConfigs().put(HadoopConfigHolder.RANGER_AUTH_TYPE, authType);				
			}
		}
		RangerBaseService svc=null;
		if(service!=null){
			Map<String, String> newConfigs = rangerSvcService.getConfigsWithDecryptedPassword(service);
			service.setConfigs(newConfigs);
			svc = getRangerServiceByService(service, svcStore);
		}
		if(LOG.isDebugEnabled()) {
			LOG.debug("==> ServiceMgr.validateConfig for Service: (" + svc + ")");
		}

		if(svc != null) {
			try {
				// Timeout value use during validate config is 10 times that used during lookup
				long time = getTimeoutValueForValidateConfigInMilliSeconds(svc);
				ValidateCallable callable = new ValidateCallable(svc);
				Map<String, Object> responseData = timedExecutor.timedTask(callable, time, TimeUnit.MILLISECONDS);

				ret = generateResponseForTestConn(responseData, "");
			} catch (Exception e) {
				String msg = "Unable to connect repository with given config for " + svc.getServiceName();
						
				HashMap<String, Object> respData = new HashMap<String, Object>();
				if (e instanceof HadoopException) {
					respData = ((HadoopException) e).getResponseData();
				}
				ret = generateResponseForTestConn(respData, msg);
				LOG.error("==> ServiceMgr.validateConfig Error:" + e);
			}
		}

		if(LOG.isDebugEnabled()) {
			LOG.debug("==> ServiceMgr.validateConfig for Response: (" + ret + ")");
		}

		return ret;
	}
	
	public boolean isZoneAdmin(String zoneName) {
		boolean            isZoneAdmin  = false;
		RangerSecurityZone securityZone = null;

		try {
			securityZone = zoneStore.getSecurityZoneByName(zoneName);
		} catch (Exception e) {
			LOG.error("Unexpected error when fetching security zone with name:[" + zoneName + "] from database", e);
		}

		if (securityZone != null) {
			String userId = rangerBizUtil.getCurrentUserLoginId();

			if (securityZone.getAdminUsers() != null && securityZone.getAdminUsers().contains(userId)) {
				isZoneAdmin = true;
			}

			Set<String> loggedInUsersGroups = Collections.emptySet();

			if (!isZoneAdmin && securityZone.getAdminUserGroups() != null) {
				List<XXGroupUser> groupUsers          = groupUserDao.findByUserId(rangerBizUtil.getXUserId());

				loggedInUsersGroups = new HashSet<>();

				loggedInUsersGroups.add(GROUP_PUBLIC);

				if (groupUsers != null) {
					for (XXGroupUser groupUser : groupUsers) {
						loggedInUsersGroups.add(groupUser.getName());
					}
				}

				isZoneAdmin = CollectionUtils.containsAny(securityZone.getAdminUserGroups(), loggedInUsersGroups);
			}

			if (!isZoneAdmin && securityZone.getAdminRoles() != null) {
				isZoneAdmin = isUserOrUserGroupsInRole(userId, loggedInUsersGroups, securityZone.getAdminRoles());
			}
		}

		return isZoneAdmin;
	}

	public boolean isZoneAuditor(String zoneName) {
		boolean            isZoneAuditor = false;
		RangerSecurityZone securityZone  = null;

		try {
			securityZone = zoneStore.getSecurityZoneByName(zoneName);
		} catch (Exception e) {
			LOG.error("Unexpected error when fetching security zone with name:[" + zoneName + "] from database", e);
		}

		if (securityZone != null) {
			String userId = rangerBizUtil.getCurrentUserLoginId();

			if (securityZone.getAuditUsers() != null && securityZone.getAuditUsers().contains(userId)) {
				isZoneAuditor = true;
			}

			Set<String> loggedInUsersGroups = Collections.emptySet();

			if (!isZoneAuditor && securityZone.getAuditUserGroups() != null) {
				List<XXGroupUser> groupUsers          = groupUserDao.findByUserId(rangerBizUtil.getXUserId());

				loggedInUsersGroups = new HashSet<>();

				loggedInUsersGroups.add(GROUP_PUBLIC);

				if (groupUsers != null) {
					for (XXGroupUser groupUser : groupUsers) {
						loggedInUsersGroups.add(groupUser.getName());
					}
				}

				isZoneAuditor = CollectionUtils.containsAny(securityZone.getAuditUserGroups(), loggedInUsersGroups);
			}

			if (!isZoneAuditor && securityZone.getAuditRoles() != null) {
				isZoneAuditor = isUserOrUserGroupsInRole(userId, loggedInUsersGroups, securityZone.getAuditRoles());
			}
		}

		return isZoneAuditor;
	}

	public RangerBaseService getRangerServiceByName(String serviceName, ServiceStore svcStore) throws Exception {
		if(LOG.isDebugEnabled()) {
			LOG.debug("==> ServiceMgr.getRangerServiceByName(" + serviceName + ")");
		}

		RangerBaseService ret     = null;
		RangerService     service = svcStore == null ? null : svcStore.getServiceByName(serviceName);

		if(service != null) {
			ret = getRangerServiceByService(service, svcStore);
		} else {
			LOG.warn("ServiceMgr.getRangerServiceByName(" + serviceName + "): could not find the service");
		}

		if(LOG.isDebugEnabled()) {
			LOG.debug("<== ServiceMgr.getRangerServiceByName(" + serviceName + "): " + ret);
		}

		return ret;
	}

	public RangerBaseService getRangerServiceByService(RangerService service, ServiceStore svcStore) throws Exception{
		if(LOG.isDebugEnabled()) {
			LOG.debug("==> ServiceMgr.getRangerServiceByService(" + service + ")");
		}

		RangerBaseService ret         = null;
		String	          serviceType = service == null ? null : service.getType();

		if(! StringUtils.isEmpty(serviceType)) {
			RangerServiceDef serviceDef = svcStore == null ? null : svcStore.getServiceDefByName(serviceType);

			if(serviceDef != null) {
				Class<RangerBaseService> cls = getClassForServiceType(serviceDef);

				if(cls != null) {
					ret = cls.newInstance();

					ret.init(serviceDef, service);

					if(ret instanceof RangerServiceTag) {
						((RangerServiceTag)ret).setTagStore(tagStore);
					} else if (ret instanceof RangerServiceGds) {
						((RangerServiceGds)ret).setGdsStore(gdsStore);
					}
				} else {
					LOG.warn("ServiceMgr.getRangerServiceByService(" + service + "): could not find service class '"
						 + serviceDef.getImplClass() + "' for the service type '" + serviceType + "'");
				}
			} else {
				LOG.warn("ServiceMgr.getRangerServiceByService(" + service + "): could not find the service-def for the service type '" + serviceType + "'");
			}
		} else {
			LOG.warn("ServiceMgr.getRangerServiceByService(" + service + "): could not find the service-type '" + serviceType + "'");
		}

		if(LOG.isDebugEnabled()) {
			LOG.debug("<== ServiceMgr.getRangerServiceByService(" + service + "): " + ret);
		}

		return ret;
	}

	private static Map<String, Class<RangerBaseService>> serviceTypeClassMap = new HashMap<String, Class<RangerBaseService>>();
	private static String RANGER_DEFAULT_SERVICE_NAME = "org.apache.ranger.plugin.service.RangerDefaultService";

	@SuppressWarnings("unchecked")
	private Class<RangerBaseService> getClassForServiceType(RangerServiceDef serviceDef) throws Exception {
		if(LOG.isDebugEnabled()) {
			LOG.debug("==> ServiceMgr.getClassForServiceType(" + serviceDef + ")");
		}

		Class<RangerBaseService> ret = null;

		if(serviceDef != null) {
			String serviceType = serviceDef.getName();

			ret = serviceTypeClassMap.get(serviceType);

			if(ret == null) {
				synchronized(serviceTypeClassMap) {
					ret = serviceTypeClassMap.get(serviceType);

					if(ret == null) {
						String clsName = serviceDef.getImplClass();

						if(LOG.isDebugEnabled()) {
							LOG.debug("ServiceMgr.getClassForServiceType(" + serviceType + "): service-class " + clsName + " not found in cache");
						}
						try {

							Class<?> cls;

							if (StringUtils.isEmpty(clsName)) {
								if (LOG.isDebugEnabled()) {
									LOG.debug("No service-class configured for service-type:[" + serviceType + "], using RangerDefaultService");
								}
								clsName = RANGER_DEFAULT_SERVICE_NAME;

								cls = Class.forName(clsName);
							} else {
								URL[] pluginFiles = getPluginFilesForServiceType(serviceType);

								URLClassLoader clsLoader = new URLClassLoader(pluginFiles, Thread.currentThread().getContextClassLoader());

								cls = Class.forName(clsName, true, clsLoader);
							}

							ret = (Class<RangerBaseService>) cls;

							serviceTypeClassMap.put(serviceType, ret);

							if (LOG.isDebugEnabled()) {
								LOG.debug("ServiceMgr.getClassForServiceType(" + serviceType + "): service-class " + clsName + " added to cache");
							}
						} catch (Exception excp) {
							LOG.warn("ServiceMgr.getClassForServiceType(" + serviceType + "): failed to find service-class '" + clsName + "'. Resource lookup will not be available", excp);
							//Let's propagate the error
							throw new Exception(serviceType + " failed to find service class " + clsName + ". Resource lookup will not be available. Please make sure plugin jar is in the correct place.");
						}
					} else {
						if(LOG.isDebugEnabled()) {
							LOG.debug("ServiceMgr.getClassForServiceType(" + serviceType + "): service-class " + ret.getCanonicalName() + " found in cache");
						}
					}
				}
			} else {
				if(LOG.isDebugEnabled()) {
					LOG.debug("ServiceMgr.getClassForServiceType(" + serviceType + "): service-class " + ret.getCanonicalName() + " found in cache");
				}
			}
		}

		if(LOG.isDebugEnabled()) {
			LOG.debug("<== ServiceMgr.getClassForServiceType(" + serviceDef + "): " + ret);
		}

		return ret;
	}

	private URL[] getPluginFilesForServiceType(String serviceType) {
		if(LOG.isDebugEnabled()) {
			LOG.debug("==> ServiceMgr.getPluginFilesForServiceType(" + serviceType + ")");
		}

		List<URL> ret = new ArrayList<URL>();

		getFilesInDirectory("ranger-plugins/" + serviceType, ret);

		if(LOG.isDebugEnabled()) {
			LOG.debug("<== ServiceMgr.getPluginFilesForServiceType(" + serviceType + "): " + ret.size() + " files");
		}

		return ret.toArray(new URL[] { });
	}

	private void getFilesInDirectory(String dirPath, List<URL> files) {
		if(LOG.isDebugEnabled()) {
			LOG.debug("==> ServiceMgr.getFilesInDirectory(" + dirPath + ")");
		}

		URL pluginJarPath = getClass().getClassLoader().getResource(dirPath);

		if(pluginJarPath != null && "file".equals(pluginJarPath.getProtocol())) {
			try {
				File[] dirFiles = new File(pluginJarPath.toURI()).listFiles();

				if(dirFiles != null) {
					for(File dirFile : dirFiles) {
						try {
							URL jarPath = dirFile.toURI().toURL();

							LOG.warn("getFilesInDirectory('" + dirPath + "'): adding " + dirFile.getAbsolutePath());
	
							files.add(jarPath);
						} catch(Exception excp) {
							LOG.warn("getFilesInDirectory('" + dirPath + "'): failed to get URI for file " + dirFile.getAbsolutePath(), excp);
						}
					}
				}
			} catch(Exception excp) {
				LOG.warn("getFilesInDirectory('" + dirPath + "'): error", excp);
			}
		} else {
				LOG.warn("getFilesInDirectory('" + dirPath + "'): could not find directory in CLASSPATH");
		}

		if(LOG.isDebugEnabled()) {
			LOG.debug("<== ServiceMgr.getFilesInDirectory(" + dirPath + ")");
		}
	}

	private VXResponse generateResponseForTestConn(
			Map<String, Object> responseData, String msg) {
		VXResponse vXResponse = new VXResponse();

		Long objId = null;
		boolean connectivityStatus = false;
		int statusCode = VXResponse.STATUS_ERROR;
		String message = msg;
		String description = msg;
		String fieldName = null;

		if (responseData != null) {
			if (responseData.get("objectId") != null) {
				objId = Long.parseLong(responseData.get("objectId").toString());
			}
			if (responseData.get("connectivityStatus") != null) {
				connectivityStatus = Boolean.parseBoolean(responseData.get("connectivityStatus").toString());
			}
			if (connectivityStatus) {
				statusCode = VXResponse.STATUS_SUCCESS;
			}
			if (responseData.get("message") != null) {
				message = responseData.get("message").toString();
			}
			if (responseData.get("description") != null) {
				description = responseData.get("description").toString();
			}
			if (responseData.get("fieldName") != null) {
				fieldName = responseData.get("fieldName").toString();
			}
		}

		VXMessage vXMsg = new VXMessage();
		List<VXMessage> vXMsgList = new ArrayList<VXMessage>();
		vXMsg.setFieldName(fieldName);
		vXMsg.setMessage(message);
		vXMsg.setObjectId(objId);
		vXMsgList.add(vXMsg);

		vXResponse.setMessageList(vXMsgList);
		vXResponse.setMsgDesc(description);
		vXResponse.setStatusCode(statusCode);
		return vXResponse;
	}

	private boolean isUserOrUserGroupsInRole(String userId, Set<String> userGroups, List<String> roles) {
		boolean      ret         = false;
		RangerRoles  rangerRoles = null;

		try {
			rangerRoles = rolesStore.getRoles("", -1L);
		} catch (Exception excp) {
			LOG.error("Unexpected error when fetching roles from database", excp);
		}

		if (rangerRoles != null) {
			RangerRolesUtil rolesUtil = new RangerRolesUtil(rangerRoles);

			ret = CollectionUtils.containsAny(roles, rolesUtil.getUserRoleMapping().get(userId));

			if (!ret && userGroups != null) {
				for (String userGroup : userGroups) {
					ret = CollectionUtils.containsAny(roles, rolesUtil.getGroupRoleMapping().get(userGroup));

					if (ret) {
						break;
					}
				}
			}
		}

		return ret;
	}

	static final long _DefaultTimeoutValue_Lookp = 1000; // 1 s
	static final long _DefaultTimeoutValue_ValidateConfig = 10000; // 10 s

	long getTimeoutValueForLookupInMilliSeconds(RangerBaseService svc) {
		return getTimeoutValueInMilliSeconds("resource.lookup", svc, _DefaultTimeoutValue_Lookp);
	}
	
	long getTimeoutValueForValidateConfigInMilliSeconds(RangerBaseService svc) {
		return getTimeoutValueInMilliSeconds("validate.config", svc, _DefaultTimeoutValue_ValidateConfig);
	}
	
	long getTimeoutValueInMilliSeconds(final String type, RangerBaseService svc, long defaultValue) {
		if (LOG.isDebugEnabled()) {
			LOG.debug(String.format("==> ServiceMgr.getTimeoutValueInMilliSeconds (%s, %s)", type, svc));
		}
		String propertyName = type + ".timeout.value.in.ms"; // type == "lookup" || type == "validate-config"

		Long result = null;
		Map<String, String> config = svc.getConfigs();
		if (config != null && config.containsKey(propertyName)) {
			result = parseLong(config.get(propertyName));
		}
		if (result != null) {
			LOG.debug("Found override in service config!");
		} else {
			String[] keys = new String[] {
					"ranger.service." + svc.getServiceName() + "." + propertyName,
					"ranger.servicetype." + svc.getServiceType() + "." + propertyName,
					"ranger." + propertyName
			};
			for (String key : keys) {
				String value = PropertiesUtil.getProperty(key);
				if (value != null) {
					result = parseLong(value);
					if (result != null) {
						if (LOG.isDebugEnabled()) {
							LOG.debug("Using the value[" + value + "] found in property[" + key + "]");
						}
						break;
					}
				}
			}
		}
		if (result == null) {
			if (LOG.isDebugEnabled()) {
				LOG.debug("No overrides found in service config of properties file.  Using supplied default of[" + defaultValue + "]!");
			}
			result = defaultValue;
		}

		if (LOG.isDebugEnabled()) {
			LOG.debug(String.format("<== ServiceMgr.getTimeoutValueInMilliSeconds (%s, %s): %s", type, svc, result));
		}
		return result;
	}
	
	Long parseLong(String str) {
		try {
			return Long.valueOf(str);
		} catch (NumberFormatException e) {
			if (LOG.isDebugEnabled()) {
				LOG.debug("ServiceMgr.parseLong: could not parse [" + str + "] as Long! Returning null");
			}
			return null;
		}
	}
	
	abstract static class TimedCallable<T> implements Callable<T> {

		final RangerBaseService svc;
		final Date creation; // NOTE: This would be different from when the callable was actually offered to the executor

		public TimedCallable(RangerBaseService svc) {
			this.svc = svc;
			this.creation = new Date();
		}

		@Override
		public T call() throws Exception {
			Date start = null;
			if (LOG.isDebugEnabled()) {
				start = new Date();
				LOG.debug("==> TimedCallable: " + toString());
			}

			ClassLoader clsLoader = Thread.currentThread().getContextClassLoader();
			try {
				Thread.currentThread().setContextClassLoader(svc.getClass().getClassLoader());
				return actualCall();
			} catch (Exception e) {
				LOG.error("TimedCallable.call: Error:" + e);
				throw e;
			} finally {
				Thread.currentThread().setContextClassLoader(clsLoader);
				if (LOG.isDebugEnabled()) {
					Date finish = new Date();
					long waitTime = start.getTime() - creation.getTime();
					long executionTime = finish.getTime() - start.getTime();
					LOG.debug(String.format("<== TimedCallable: %s: wait time[%d ms], execution time [%d ms]", toString(), waitTime, executionTime));
				}
			}
		}

		abstract T actualCall() throws Exception;
	}

	static class LookupCallable extends TimedCallable<List<String>> {

		final ResourceLookupContext context;

		public LookupCallable(final RangerBaseService svc, final ResourceLookupContext context) {
			super(svc);
			this.context = context;
		}

		@Override
		public String toString() {
			return String.format("lookup resource[%s] for service[%s], ", context.toString(), svc.getServiceName());
		}

		@Override
		public List<String> actualCall() throws Exception {
			List<String> ret = svc.lookupResource(context);
			return ret;
		}
	}

	static class ValidateCallable extends TimedCallable<Map<String, Object>> {

		public ValidateCallable(RangerBaseService svc) {
			super(svc);
		}

		@Override
		public String toString() {
			return String.format("validate config for service[%s]", svc.getServiceName());
		}

		@Override
		public Map<String, Object> actualCall() throws Exception {
			return svc.validateConfig();
		}
	}
}
<|MERGE_RESOLUTION|>--- conflicted
+++ resolved
@@ -88,11 +88,10 @@
 	TagDBStore tagStore;
 
 	@Autowired
-<<<<<<< HEAD
 	GdsDBStore gdsStore;
-=======
+
+	@Autowired
 	RoleDBStore rolesStore;
->>>>>>> 04cb1dc5
 
 	@Autowired
 	TimedExecutor timedExecutor;
