--- conflicted
+++ resolved
@@ -185,19 +185,18 @@
 		</query>
 	</named-query>
 
-<<<<<<< HEAD
 	<named-query name="VXXPrincipal.lookupByName">
 		<query>SELECT p.principalName, p.principalType FROM VXXPrincipal p
 			    WHERE p.principalName LIKE :principalName
 			      AND p.isVisible = 1
 			    ORDER BY p.principalName</query>
-=======
+	</named-query>
+
 	<named-query name="XXUser.getAllUsersInfo">
 		<query>SELECT user.name, user.description, user.otherAttributes, user.syncSource, pUser.userSource, pUser.emailAddress
 		         FROM XXUser user LEFT OUTER JOIN XXPortalUser pUser ON pUser.loginId = user.name
 		        WHERE user.isVisible = 1
 		</query>
->>>>>>> be31caf1
 	</named-query>
 
 	<named-query name="XXGroupUser.findUsersByGroupIds">
