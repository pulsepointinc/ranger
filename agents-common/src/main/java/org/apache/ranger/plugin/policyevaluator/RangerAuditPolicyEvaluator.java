--- conflicted
+++ resolved
@@ -103,11 +103,7 @@
     protected void preprocessPolicy(RangerPolicy policy, RangerServiceDef serviceDef, RangerPolicyEngineOptions options) {
         super.preprocessPolicy(policy, serviceDef, options);
 
-<<<<<<< HEAD
-        Map<String, Collection<String>> impliedAccessGrants = options.getServiceDefHelper().getImpliedAccessGrants();
-=======
         Map<String, Collection<String>> impliedAccessGrants = PolicyEngine.getImpliedAccessGrants(serviceDef);
->>>>>>> 00fd78a9
 
         if (impliedAccessGrants == null || impliedAccessGrants.isEmpty()) {
             return;
