--- conflicted
+++ resolved
@@ -1218,11 +1218,7 @@
 		}
 	}
 
-<<<<<<< HEAD
-	private RangerPolicyItemAccess getAccess(RangerPolicyItem policyItem, String accessType) {
-=======
 	static RangerPolicyItemAccess getAccess(RangerPolicyItem policyItem, String accessType) {
->>>>>>> 00fd78a9
 		RangerPolicyItemAccess ret = null;
 
 		if(policyItem != null && CollectionUtils.isNotEmpty(policyItem.getAccesses())) {
