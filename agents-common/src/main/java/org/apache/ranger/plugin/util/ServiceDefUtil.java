/*
 * Licensed to the Apache Software Foundation (ASF) under one
 * or more contributor license agreements.  See the NOTICE file
 * distributed with this work for additional information
 * regarding copyright ownership.  The ASF licenses this file
 * to you under the Apache License, Version 2.0 (the
 * "License"); you may not use this file except in compliance
 * with the License.  You may obtain a copy of the License at
 *
 * http://www.apache.org/licenses/LICENSE-2.0
 *
 * Unless required by applicable law or agreed to in writing,
 * software distributed under the License is distributed on an
 * "AS IS" BASIS, WITHOUT WARRANTIES OR CONDITIONS OF ANY
 * KIND, either express or implied.  See the License for the
 * specific language governing permissions and limitations
 * under the License.
 */

package org.apache.ranger.plugin.util;

import org.apache.commons.collections.CollectionUtils;
import org.apache.commons.collections.MapUtils;
import org.apache.commons.lang.StringUtils;
import org.apache.hadoop.conf.Configuration;
import org.apache.ranger.plugin.conditionevaluator.RangerScriptConditionEvaluator;
import org.apache.ranger.plugin.contextenricher.RangerUserStoreEnricher;
import org.apache.ranger.plugin.model.RangerPolicy;
import org.apache.ranger.plugin.model.RangerPolicy.RangerPolicyItem;
import org.apache.ranger.plugin.model.RangerPolicy.RangerPolicyItemCondition;
import org.apache.ranger.plugin.model.RangerPolicy.RangerPolicyItemRowFilterInfo;
import org.apache.ranger.plugin.model.RangerPolicy.RangerPolicyItemDataMaskInfo;
import org.apache.ranger.plugin.model.RangerPolicy.RangerPolicyResource;
import org.apache.ranger.plugin.model.RangerPolicy.RangerRowFilterPolicyItem;
import org.apache.ranger.plugin.model.RangerPolicy.RangerDataMaskPolicyItem;
import org.apache.ranger.plugin.model.RangerPolicyDelta;
import org.apache.ranger.plugin.model.RangerServiceDef;
import org.apache.ranger.plugin.model.RangerServiceDef.RangerPolicyConditionDef;
import org.apache.ranger.plugin.model.RangerServiceDef.RangerAccessTypeDef;
import org.apache.ranger.plugin.model.RangerServiceDef.RangerContextEnricherDef;
import org.apache.ranger.plugin.model.RangerServiceDef.RangerDataMaskTypeDef;
import org.apache.ranger.plugin.model.RangerServiceDef.RangerResourceDef;
import org.apache.ranger.plugin.policyengine.RangerPluginContext;
import org.apache.ranger.plugin.policyengine.RangerRequestScriptEvaluator;
import org.apache.ranger.plugin.store.AbstractServiceStore;
import org.apache.ranger.plugin.store.EmbeddedServiceDefsUtil;
import org.apache.ranger.plugin.util.ServicePolicies.SecurityZoneInfo;
import org.slf4j.Logger;
import org.slf4j.LoggerFactory;

import java.util.ArrayList;
import java.util.Collection;
import java.util.Collections;
import java.util.HashSet;
import java.util.LinkedHashSet;
import java.util.List;
import java.util.HashMap;
import java.util.Map;
import java.util.Set;

public class ServiceDefUtil {
    private static final Logger LOG = LoggerFactory.getLogger(ServiceDefUtil.class);

    public static final String IMPLICIT_CONDITION_EXPRESSION_EVALUATOR = RangerScriptConditionEvaluator.class.getCanonicalName();
    public static final String IMPLICIT_CONDITION_EXPRESSION_NAME      = "_expression";
    public static final String IMPLICIT_CONDITION_EXPRESSION_LABEL     = "Enter boolean expression";
    public static final String IMPLICIT_CONDITION_EXPRESSION_DESC      = "Boolean expression";

    private static final String USER_STORE_ENRICHER = RangerUserStoreEnricher.class.getCanonicalName();


    public static final String ACCESS_TYPE_MARKER_CREATE = "_CREATE";
    public static final String ACCESS_TYPE_MARKER_READ   = "_READ";
    public static final String ACCESS_TYPE_MARKER_UPDATE = "_UPDATE";
    public static final String ACCESS_TYPE_MARKER_DELETE = "_DELETE";
    public static final String ACCESS_TYPE_MARKER_MANAGE = "_MANAGE";
    public static final String ACCESS_TYPE_MARKER_ALL    = "_ALL";
    public static final Set<String> ACCESS_TYPE_MARKERS;

    static {
        Set<String> typeMarkers = new LinkedHashSet<>();

        typeMarkers.add(ACCESS_TYPE_MARKER_CREATE);
        typeMarkers.add(ACCESS_TYPE_MARKER_READ);
        typeMarkers.add(ACCESS_TYPE_MARKER_UPDATE);
        typeMarkers.add(ACCESS_TYPE_MARKER_DELETE);
        typeMarkers.add(ACCESS_TYPE_MARKER_MANAGE);
        typeMarkers.add(ACCESS_TYPE_MARKER_ALL);

        ACCESS_TYPE_MARKERS = Collections.unmodifiableSet(typeMarkers);
    }

    public static boolean getOption_enableDenyAndExceptionsInPolicies(RangerServiceDef serviceDef, RangerPluginContext pluginContext) {
        boolean ret = false;

        if(serviceDef != null) {
            Configuration config = pluginContext != null ? pluginContext.getConfig() : null;
            boolean enableDenyAndExceptionsInPoliciesHiddenOption = config == null || config.getBoolean("ranger.servicedef.enableDenyAndExceptionsInPolicies", true);
            boolean defaultValue = enableDenyAndExceptionsInPoliciesHiddenOption || StringUtils.equalsIgnoreCase(serviceDef.getName(), EmbeddedServiceDefsUtil.EMBEDDED_SERVICEDEF_TAG_NAME);

            ret = ServiceDefUtil.getBooleanValue(serviceDef.getOptions(), RangerServiceDef.OPTION_ENABLE_DENY_AND_EXCEPTIONS_IN_POLICIES, defaultValue);
        }

        return ret;
    }

    public static RangerDataMaskTypeDef getDataMaskType(RangerServiceDef serviceDef, String typeName) {
        RangerDataMaskTypeDef ret = null;

        if(serviceDef != null && serviceDef.getDataMaskDef() != null) {
            List<RangerDataMaskTypeDef> maskTypes = serviceDef.getDataMaskDef().getMaskTypes();

            if(CollectionUtils.isNotEmpty(maskTypes)) {
                for(RangerDataMaskTypeDef maskType : maskTypes) {
                    if(StringUtils.equals(maskType.getName(), typeName)) {
                        ret = maskType;
                        break;
                    }
                }
            }
        }

        return ret;
    }

    public static RangerServiceDef normalize(RangerServiceDef serviceDef) {
        normalizeDataMaskDef(serviceDef);
        normalizeRowFilterDef(serviceDef);

        return serviceDef;
    }

    public static RangerPolicyConditionDef getConditionDef(RangerServiceDef serviceDef, String conditionName) {
        RangerPolicyConditionDef ret = null;

        if (serviceDef != null && serviceDef.getPolicyConditions() != null) {
            for (RangerPolicyConditionDef conditionDef : serviceDef.getPolicyConditions()) {
                if (StringUtils.equals(conditionDef.getName(), conditionName)) {
                    ret = conditionDef;

                    break;
                }
            }
        }

        return ret;
    }

    public static RangerResourceDef getResourceDef(RangerServiceDef serviceDef, String resource) {
        RangerResourceDef ret = null;

        if(serviceDef != null && resource != null && CollectionUtils.isNotEmpty(serviceDef.getResources())) {
            for(RangerResourceDef resourceDef : serviceDef.getResources()) {
                if(StringUtils.equalsIgnoreCase(resourceDef.getName(), resource)) {
                    ret = resourceDef;
                    break;
                }
            }
        }

        return ret;
    }

    public static Integer getLeafResourceLevel(RangerServiceDef serviceDef, Map<String, RangerPolicyResource> policyResource) {
        Integer ret = null;

        RangerResourceDef resourceDef = getLeafResourceDef(serviceDef, policyResource);

        if (resourceDef != null) {
            ret = resourceDef.getLevel();
        }

        return ret;
    }

    public static RangerResourceDef getLeafResourceDef(RangerServiceDef serviceDef, Map<String, RangerPolicyResource> policyResource) {
        RangerResourceDef ret = null;

        if(serviceDef != null && policyResource != null) {
            for(Map.Entry<String, RangerPolicyResource> entry : policyResource.entrySet()) {
                if (!isEmpty(entry.getValue())) {
                    String            resource    = entry.getKey();
                    RangerResourceDef resourceDef = ServiceDefUtil.getResourceDef(serviceDef, resource);

                    if (resourceDef != null && resourceDef.getLevel() != null) {
                        if (ret == null) {
                            ret = resourceDef;
                        } else if(ret.getLevel() < resourceDef.getLevel()) {
                            ret = resourceDef;
                        }
                    }
                }
            }
        }

        return ret;
    }

    public static boolean isAncestorOf(RangerServiceDef serviceDef, RangerResourceDef ancestor, RangerResourceDef descendant) {

        boolean ret = false;

        if (ancestor != null && descendant != null) {
            final String ancestorName = ancestor.getName();

            for (RangerResourceDef node = descendant; node != null; node = ServiceDefUtil.getResourceDef(serviceDef, node.getParent())) {
                if (StringUtils.equalsIgnoreCase(ancestorName, node.getParent())) {
                    ret = true;
                    break;
                }
            }
        }

        return ret;
    }

    public static boolean isEmpty(RangerPolicyResource policyResource) {
        boolean ret = true;
        if (policyResource != null) {
            List<String> resourceValues = policyResource.getValues();
            if (CollectionUtils.isNotEmpty(resourceValues)) {
                for (String resourceValue : resourceValues) {
                    if (StringUtils.isNotBlank(resourceValue)) {
                        ret = false;
                        break;
                    }
                }
            }
        }
        return ret;
    }

    public static String getOption(Map<String, String> options, String name, String defaultValue) {
        String ret = options != null && name != null ? options.get(name) : null;

        if(ret == null) {
            ret = defaultValue;
        }

        return ret;
    }

    public static boolean getBooleanOption(Map<String, String> options, String name, boolean defaultValue) {
        String val = getOption(options, name, null);

        return val == null ? defaultValue : Boolean.parseBoolean(val);
    }

    public static char getCharOption(Map<String, String> options, String name, char defaultValue) {
        String val = getOption(options, name, null);

        return StringUtils.isEmpty(val) ? defaultValue : val.charAt(0);
    }

    public static RangerServiceDef normalizeAccessTypeDefs(RangerServiceDef serviceDef, final String componentType) {
        if (serviceDef != null && StringUtils.isNotBlank(componentType)) {
            normalizeAccessTypeDefs(serviceDef.getAccessTypes(), componentType);
            normalizeAccessTypeDefs(serviceDef.getMarkerAccessTypes(), componentType);

            if (serviceDef.getDataMaskDef() != null) {
                normalizeAccessTypeDefs(serviceDef.getDataMaskDef().getAccessTypes(), componentType);
            }

            if (serviceDef.getRowFilterDef() != null) {
                normalizeAccessTypeDefs(serviceDef.getRowFilterDef().getAccessTypes(), componentType);
            }
        }

        return serviceDef;
    }

    private static void normalizeAccessTypeDefs(List<RangerAccessTypeDef> accessTypeDefs, String componentType) {
        if (CollectionUtils.isNotEmpty(accessTypeDefs)) {
            String                    prefix                 = componentType + AbstractServiceStore.COMPONENT_ACCESSTYPE_SEPARATOR;
            List<RangerAccessTypeDef> unneededAccessTypeDefs = null;

            for (RangerAccessTypeDef accessTypeDef : accessTypeDefs) {
                String accessType = accessTypeDef.getName();

                if (StringUtils.startsWith(accessType, prefix)) {
                    String newAccessType = StringUtils.removeStart(accessType, prefix);

                    accessTypeDef.setName(newAccessType);
                } else if (StringUtils.contains(accessType, AbstractServiceStore.COMPONENT_ACCESSTYPE_SEPARATOR)) {
                    if (unneededAccessTypeDefs == null) {
                        unneededAccessTypeDefs = new ArrayList<>();
                    }

                    unneededAccessTypeDefs.add(accessTypeDef);

                    continue;
                }

                Collection<String> impliedGrants = accessTypeDef.getImpliedGrants();

                if (CollectionUtils.isNotEmpty(impliedGrants)) {
                    Set<String> newImpliedGrants = new HashSet<>();

                    for (String impliedGrant : impliedGrants) {
                        if (StringUtils.startsWith(impliedGrant, prefix)) {
                            String newImpliedGrant = StringUtils.removeStart(impliedGrant, prefix);

                            newImpliedGrants.add(newImpliedGrant);
                        } else if (!StringUtils.contains(impliedGrant, AbstractServiceStore.COMPONENT_ACCESSTYPE_SEPARATOR)) {
                            newImpliedGrants.add(impliedGrant);
                        }
                    }

                    accessTypeDef.setImpliedGrants(newImpliedGrants);
                }
            }

            if (unneededAccessTypeDefs != null) {
                accessTypeDefs.removeAll(unneededAccessTypeDefs);
            }
        }
    }

    private static void normalizeDataMaskDef(RangerServiceDef serviceDef) {
        if(serviceDef != null && serviceDef.getDataMaskDef() != null) {
            List<RangerResourceDef>   dataMaskResources   = serviceDef.getDataMaskDef().getResources();
            List<RangerAccessTypeDef> dataMaskAccessTypes = serviceDef.getDataMaskDef().getAccessTypes();

            if(CollectionUtils.isNotEmpty(dataMaskResources)) {
                List<RangerResourceDef> resources     = serviceDef.getResources();
                List<RangerResourceDef> processedDefs = new ArrayList<RangerResourceDef>(dataMaskResources.size());

                for(RangerResourceDef dataMaskResource : dataMaskResources) {
                    RangerResourceDef processedDef = dataMaskResource;

                    for(RangerResourceDef resourceDef : resources) {
                        if(StringUtils.equals(resourceDef.getName(), dataMaskResource.getName())) {
                            processedDef = ServiceDefUtil.mergeResourceDef(resourceDef, dataMaskResource);
                            break;
                        }
                    }

                    processedDefs.add(processedDef);
                }

                serviceDef.getDataMaskDef().setResources(processedDefs);
            }

            if(CollectionUtils.isNotEmpty(dataMaskAccessTypes)) {
                List<RangerAccessTypeDef> accessTypes   = serviceDef.getAccessTypes();
                List<RangerAccessTypeDef> processedDefs = new ArrayList<RangerAccessTypeDef>(accessTypes.size());

                for(RangerAccessTypeDef dataMaskAccessType : dataMaskAccessTypes) {
                    RangerAccessTypeDef processedDef = dataMaskAccessType;

                    for(RangerAccessTypeDef accessType : accessTypes) {
                        if(StringUtils.equals(accessType.getName(), dataMaskAccessType.getName())) {
                            processedDef = ServiceDefUtil.mergeAccessTypeDef(accessType, dataMaskAccessType);
                            break;
                        }
                    }

                    processedDefs.add(processedDef);
                }

                serviceDef.getDataMaskDef().setAccessTypes(processedDefs);
            }
        }
    }

    private static void normalizeRowFilterDef(RangerServiceDef serviceDef) {
        if(serviceDef != null && serviceDef.getRowFilterDef() != null) {
            List<RangerResourceDef>   rowFilterResources   = serviceDef.getRowFilterDef().getResources();
            List<RangerAccessTypeDef> rowFilterAccessTypes = serviceDef.getRowFilterDef().getAccessTypes();

            if(CollectionUtils.isNotEmpty(rowFilterResources)) {
                List<RangerResourceDef> resources     = serviceDef.getResources();
                List<RangerResourceDef> processedDefs = new ArrayList<RangerResourceDef>(rowFilterResources.size());

                for(RangerResourceDef rowFilterResource : rowFilterResources) {
                    RangerResourceDef processedDef = rowFilterResource;

                    for(RangerResourceDef resourceDef : resources) {
                        if(StringUtils.equals(resourceDef.getName(), rowFilterResource.getName())) {
                            processedDef = ServiceDefUtil.mergeResourceDef(resourceDef, rowFilterResource);
                            break;
                        }
                    }

                    processedDefs.add(processedDef);
                }

                serviceDef.getRowFilterDef().setResources(processedDefs);
            }

            if(CollectionUtils.isNotEmpty(rowFilterAccessTypes)) {
                List<RangerAccessTypeDef> accessTypes   = serviceDef.getAccessTypes();
                List<RangerAccessTypeDef> processedDefs = new ArrayList<RangerAccessTypeDef>(accessTypes.size());

                for(RangerAccessTypeDef rowFilterAccessType : rowFilterAccessTypes) {
                    RangerAccessTypeDef processedDef = rowFilterAccessType;

                    for(RangerAccessTypeDef accessType : accessTypes) {
                        if(StringUtils.equals(accessType.getName(), rowFilterAccessType.getName())) {
                            processedDef = ServiceDefUtil.mergeAccessTypeDef(accessType, rowFilterAccessType);
                            break;
                        }
                    }

                    processedDefs.add(processedDef);
                }

                serviceDef.getRowFilterDef().setAccessTypes(processedDefs);
            }
        }
    }

    private static RangerResourceDef mergeResourceDef(RangerResourceDef base, RangerResourceDef delta) {
        RangerResourceDef ret = new RangerResourceDef(base);

        // retain base values for: itemId, name, type, level, parent, lookupSupported

        if(Boolean.TRUE.equals(delta.getMandatory()))
            ret.setMandatory(delta.getMandatory());

        if(delta.getRecursiveSupported() != null)
            ret.setRecursiveSupported(delta.getRecursiveSupported());

        if(delta.getExcludesSupported() != null)
            ret.setExcludesSupported(delta.getExcludesSupported());

        if(StringUtils.isNotEmpty(delta.getMatcher()))
            ret.setMatcher(delta.getMatcher());

        if(MapUtils.isNotEmpty(delta.getMatcherOptions())) {
            if(ret.getMatcherOptions() == null) {
                ret.setMatcherOptions(new HashMap<String, String>());
            }

            for(Map.Entry<String, String> e : delta.getMatcherOptions().entrySet()) {
                ret.getMatcherOptions().put(e.getKey(), e.getValue());
            }
        }

        if(StringUtils.isNotEmpty(delta.getValidationRegEx()))
            ret.setValidationRegEx(delta.getValidationRegEx());

        if(StringUtils.isNotEmpty(delta.getValidationMessage()))
            ret.setValidationMessage(delta.getValidationMessage());

        ret.setUiHint(delta.getUiHint());

        if(StringUtils.isNotEmpty(delta.getLabel()))
            ret.setLabel(delta.getLabel());

        if(StringUtils.isNotEmpty(delta.getDescription()))
            ret.setDescription(delta.getDescription());

        if(StringUtils.isNotEmpty(delta.getRbKeyLabel()))
            ret.setRbKeyLabel(delta.getRbKeyLabel());

        if(StringUtils.isNotEmpty(delta.getRbKeyDescription()))
            ret.setRbKeyDescription(delta.getRbKeyDescription());

        if(StringUtils.isNotEmpty(delta.getRbKeyValidationMessage()))
            ret.setRbKeyValidationMessage(delta.getRbKeyValidationMessage());

        if(CollectionUtils.isNotEmpty(delta.getAccessTypeRestrictions()))
            ret.setAccessTypeRestrictions(delta.getAccessTypeRestrictions());

        boolean copyLeafValue = false;
        if (ret.getIsValidLeaf() != null) {
            if (!ret.getIsValidLeaf().equals(delta.getIsValidLeaf())) {
                copyLeafValue = true;
            }
        } else {
            if (delta.getIsValidLeaf() != null) {
                copyLeafValue = true;
            }
        }
        if (copyLeafValue)
            ret.setIsValidLeaf(delta.getIsValidLeaf());

        return ret;
    }

    private static RangerAccessTypeDef mergeAccessTypeDef(RangerAccessTypeDef base, RangerAccessTypeDef delta) {
        RangerAccessTypeDef ret = new RangerAccessTypeDef(base);

        // retain base values for: itemId, name, impliedGrants

        if(StringUtils.isNotEmpty(delta.getLabel()))
            ret.setLabel(delta.getLabel());

        if(StringUtils.isNotEmpty(delta.getRbKeyLabel()))
            ret.setRbKeyLabel(delta.getRbKeyLabel());

        return ret;
    }

    public static boolean getBooleanValue(Map<String, String> map, String elementName, boolean defaultValue) {
        boolean ret = defaultValue;

        if(MapUtils.isNotEmpty(map) && map.containsKey(elementName)) {
            String elementValue = map.get(elementName);

            if(StringUtils.isNotEmpty(elementValue)) {
                ret = Boolean.valueOf(elementValue.toString());
            }
        }

        return ret;
    }

    public static Map<String, Collection<String>> getExpandedImpliedGrants(RangerServiceDef serviceDef) {
        Map<String, Collection<String>> ret = new HashMap<>();

        if(serviceDef != null && !CollectionUtils.isEmpty(serviceDef.getAccessTypes())) {
            for(RangerAccessTypeDef accessTypeDef : serviceDef.getAccessTypes()) {
                if(!CollectionUtils.isEmpty(accessTypeDef.getImpliedGrants())) {

                    Collection<String> impliedAccessGrants = ret.get(accessTypeDef.getName());

                    if(impliedAccessGrants == null) {
                        impliedAccessGrants = new HashSet<>();

                        ret.put(accessTypeDef.getName(), impliedAccessGrants);
                    }

                    impliedAccessGrants.addAll(accessTypeDef.getImpliedGrants());
                    impliedAccessGrants.add(accessTypeDef.getName());
                } else {
                    ret.put(accessTypeDef.getName(), new HashSet<>(Collections.singleton(accessTypeDef.getName())));
                }
            }
        }
        return ret;
    }

    public static boolean isUserStoreEnricherPresent(ServicePolicies policies) {
        boolean                        ret          = false;
        RangerServiceDef               serviceDef   = policies != null ? policies.getServiceDef() : null;
        List<RangerContextEnricherDef> enricherDefs = serviceDef != null ? serviceDef.getContextEnrichers() : null;

        if (enricherDefs != null) {
            for (RangerContextEnricherDef enricherDef : enricherDefs) {
                if (StringUtils.equals(enricherDef.getEnricher(), USER_STORE_ENRICHER)) {
                    ret = true;

                    break;
                }
            }
        }

        if (LOG.isDebugEnabled()) {
            LOG.debug("isUserStoreEnricherPresent(service={}): ret={}", policies.getServiceName(), ret);
        }

        return ret;
    }

    public static boolean addUserStoreEnricher(ServicePolicies policies, String retrieverClassName, String retrieverPollIntMs) {
        boolean          ret         = false;
        RangerServiceDef serviceDef = policies != null ? policies.getServiceDef() : null;

        if (serviceDef != null && !isUserStoreEnricherPresent(policies)) {
            List<RangerContextEnricherDef> enricherDefs = serviceDef.getContextEnrichers();

            if (enricherDefs == null) {
                enricherDefs = new ArrayList<>();
            }

            long enricherItemId = enricherDefs.size() + 1;

            for (RangerServiceDef.RangerContextEnricherDef enricherDef : enricherDefs) {
                if (enricherDef.getItemId() >= enricherItemId) {
                    enricherItemId = enricherDef.getItemId() + 1;
                }
            }

            Map<String, String> enricherOptions = new HashMap<>();

            enricherOptions.put(RangerUserStoreEnricher.USERSTORE_RETRIEVER_CLASSNAME_OPTION, retrieverClassName);
            enricherOptions.put(RangerUserStoreEnricher.USERSTORE_REFRESHER_POLLINGINTERVAL_OPTION, retrieverPollIntMs);

            RangerServiceDef.RangerContextEnricherDef userStoreEnricher = new RangerServiceDef.RangerContextEnricherDef(enricherItemId, "userStoreEnricher", USER_STORE_ENRICHER, enricherOptions);

            enricherDefs.add(userStoreEnricher);

            serviceDef.setContextEnrichers(enricherDefs);

            ret = true;

            LOG.info("addUserStoreEnricher(serviceName={}): added userStoreEnricher {}", policies.getServiceName(), userStoreEnricher);
        }

        return ret;
    }


    public static boolean addUserStoreEnricherIfNeeded(ServicePolicies policies, String retrieverClassName, String retrieverPollIntMs) {
        boolean          ret        = false;
        RangerServiceDef serviceDef = policies != null ? policies.getServiceDef() : null;

        if (serviceDef != null && !isUserStoreEnricherPresent(policies)) {
            boolean addEnricher = anyPolicyHasUserGroupAttributeExpression(policies.getPolicies());

            if (!addEnricher) {
                List<RangerPolicy> tagPolicies = policies.getTagPolicies() != null ? policies.getTagPolicies().getPolicies() : null;

                addEnricher = anyPolicyHasUserGroupAttributeExpression(tagPolicies);
            }

            if (!addEnricher) {
                addEnricher = anyPolicyDeltaHasUserGroupAttributeExpression(policies.getPolicyDeltas());
            }

            if (!addEnricher) {
                Map<String, SecurityZoneInfo> zoneInfos = policies.getSecurityZones();

                if (zoneInfos != null) {
                    for (SecurityZoneInfo zoneInfo : zoneInfos.values()) {
                        addEnricher = anyPolicyHasUserGroupAttributeExpression(zoneInfo.getPolicies());

                        if (!addEnricher) {
                            addEnricher = anyPolicyDeltaHasUserGroupAttributeExpression(zoneInfo.getPolicyDeltas());
                        }

                        if (addEnricher) {
                            break;
                        }
                    }
                }
            }

            if (addEnricher) {
                addUserStoreEnricher(policies, retrieverClassName, retrieverPollIntMs);

                ret = true;
            }
        }

        return ret;
    }

<<<<<<< HEAD
    public static List<RangerAccessTypeDef> getMarkerAccessTypes(List<RangerAccessTypeDef> accessTypeDefs) {
        List<RangerAccessTypeDef> ret              = new ArrayList<>();
        Map<String, Set<String>>  markerTypeGrants = getMarkerAccessTypeGrants(accessTypeDefs);
        long                      maxItemId        = getMaxItemId(accessTypeDefs);

        for (String accessTypeMarker : ACCESS_TYPE_MARKERS) {
            RangerAccessTypeDef accessTypeDef = new RangerAccessTypeDef(++maxItemId, accessTypeMarker, accessTypeMarker, null, markerTypeGrants.get(accessTypeMarker));

            ret.add(accessTypeDef);
        }
=======
    public static RangerPolicyConditionDef createImplicitExpressionConditionDef(Long itemId) {
        RangerPolicyConditionDef ret = new RangerPolicyConditionDef(itemId, IMPLICIT_CONDITION_EXPRESSION_NAME, IMPLICIT_CONDITION_EXPRESSION_EVALUATOR, new HashMap<>());

        ret.getEvaluatorOptions().put("ui.isMultiline", "true");
        ret.setLabel(IMPLICIT_CONDITION_EXPRESSION_LABEL);
        ret.setDescription(IMPLICIT_CONDITION_EXPRESSION_DESC);
        ret.setUiHint("{ \"isMultiline\":true }");
>>>>>>> 105f6f5c

        return ret;
    }

<<<<<<< HEAD
    private static Map<String, Set<String>> getMarkerAccessTypeGrants(List<RangerAccessTypeDef> accessTypeDefs) {
        Map<String, Set<String>> ret = new HashMap<>();

        for (String accessTypeMarker : ACCESS_TYPE_MARKERS) {
            ret.put(accessTypeMarker, new HashSet<>());
        }

        if (CollectionUtils.isNotEmpty(accessTypeDefs)) {
            for (RangerAccessTypeDef accessTypeDef : accessTypeDefs) {
                if (accessTypeDef == null || StringUtils.isBlank(accessTypeDef.getName()) || ACCESS_TYPE_MARKERS.contains(accessTypeDef.getName())) {
                    continue;
                }

                addToMarkerGrants(accessTypeDef, ret.get(ACCESS_TYPE_MARKER_ALL));

                if (accessTypeDef.getCategory() == null) {
                    continue;
                } else if (accessTypeDef.getCategory() == RangerAccessTypeDef.AccessTypeCategory.CREATE) {
                    addToMarkerGrants(accessTypeDef, ret.get(ACCESS_TYPE_MARKER_CREATE));
                } else if (accessTypeDef.getCategory() == RangerAccessTypeDef.AccessTypeCategory.READ) {
                    addToMarkerGrants(accessTypeDef, ret.get(ACCESS_TYPE_MARKER_READ));
                } else if (accessTypeDef.getCategory() == RangerAccessTypeDef.AccessTypeCategory.UPDATE) {
                    addToMarkerGrants(accessTypeDef, ret.get(ACCESS_TYPE_MARKER_UPDATE));
                } else if (accessTypeDef.getCategory() == RangerAccessTypeDef.AccessTypeCategory.DELETE) {
                    addToMarkerGrants(accessTypeDef, ret.get(ACCESS_TYPE_MARKER_DELETE));
                } else if (accessTypeDef.getCategory() == RangerAccessTypeDef.AccessTypeCategory.MANAGE) {
                    addToMarkerGrants(accessTypeDef, ret.get(ACCESS_TYPE_MARKER_MANAGE));
                }
            }
        }

        return ret;
    }

    private static void addToMarkerGrants(RangerAccessTypeDef accessTypeDef, Set<String> markerGrants) {
        markerGrants.add(accessTypeDef.getName());

        if (CollectionUtils.isNotEmpty(accessTypeDef.getImpliedGrants())) {
            markerGrants.addAll(accessTypeDef.getImpliedGrants());
        }
    }

    private static long getMaxItemId(List<RangerAccessTypeDef> accessTypeDefs) {
        long ret = -1;

        if (CollectionUtils.isNotEmpty(accessTypeDefs)) {
            for (RangerAccessTypeDef accessTypeDef : accessTypeDefs) {
                if (accessTypeDef.getItemId() != null && ret < accessTypeDef.getItemId()) {
                    ret = accessTypeDef.getItemId();
=======
    public static long getConditionsMaxItemId(List<RangerPolicyConditionDef> conditions) {
        long ret = 0;

        if (conditions != null) {
            for (RangerPolicyConditionDef condition : conditions) {
                if (condition != null && condition.getItemId() != null && ret < condition.getItemId()) {
                    ret = condition.getItemId();
>>>>>>> 105f6f5c
                }
            }
        }

        return ret;
    }

    private static boolean anyPolicyHasUserGroupAttributeExpression(List<RangerPolicy> policies) {
        boolean ret = false;

        if (policies != null) {
            for (RangerPolicy policy : policies) {
                if (policyHasUserGroupAttributeExpression(policy)) {
                    if (LOG.isDebugEnabled()) {
                        LOG.debug("addUserStoreEnricherIfNeeded(service={}): policy(id={}, name={}) has reference to user/group attribute. Adding enricher", policy.getService(), policy.getId(), policy.getName());
                    }

                    ret = true;

                    break;
                }
            }
        }

        return ret;
    }

    private static boolean anyPolicyDeltaHasUserGroupAttributeExpression(List<RangerPolicyDelta> policyDeltas) {
        boolean ret = false;

        if (policyDeltas != null) {
            for (RangerPolicyDelta policyDelta : policyDeltas) {
                RangerPolicy policy = policyDelta.getPolicy();

                if (policyHasUserGroupAttributeExpression(policy)) {
                    if (LOG.isDebugEnabled()) {
                        LOG.debug("addUserStoreEnricherIfNeeded(service={}): policy(id={}, name={}) has reference to user/group attribute. Adding enricher", policy.getService(), policy.getId(), policy.getName());
                    }

                    ret = true;

                    break;
                }
            }
        }

        return ret;
    }

    private static boolean policyHasUserGroupAttributeExpression(RangerPolicy policy) {
        boolean ret = false;

        if (policy != null) {
            if (MapUtils.isNotEmpty(policy.getResources())) {
                for (RangerPolicyResource resource : policy.getResources().values()) {
                    ret = RangerRequestExprResolver.hasUserGroupAttributeInExpression(resource.getValues());

                    if (ret) {
                        break;
                    }
                }
            }

            if (!ret) {
                ret = anyPolicyConditionHasUserGroupAttributeReference(policy.getConditions());
            }

            if (!ret) {
                ret = anyPolicyItemHasUserGroupAttributeExpression(policy.getPolicyItems()) ||
                      anyPolicyItemHasUserGroupAttributeExpression(policy.getDenyPolicyItems()) ||
                      anyPolicyItemHasUserGroupAttributeExpression(policy.getAllowExceptions()) ||
                      anyPolicyItemHasUserGroupAttributeExpression(policy.getDenyExceptions()) ||
                      anyPolicyItemHasUserGroupAttributeExpression(policy.getDataMaskPolicyItems()) ||
                      anyPolicyItemHasUserGroupAttributeExpression(policy.getRowFilterPolicyItems());
            }
        }

        return ret;
    }

    private static boolean anyPolicyItemHasUserGroupAttributeExpression(List<? extends RangerPolicyItem> policyItems) {
        boolean ret = false;

        if (policyItems != null) {
            for (RangerPolicyItem policyItem : policyItems) {
                if (policyItemHasUserGroupAttributeExpression(policyItem)) {
                    ret = true;

                    break;
                }
            }
        }

        return ret;
    }

    private static boolean policyItemHasUserGroupAttributeExpression(RangerPolicyItem policyItem) {
        boolean ret = false;

        if (policyItem != null) {
            ret = anyPolicyConditionHasUserGroupAttributeReference(policyItem.getConditions());

            if (!ret && policyItem instanceof RangerRowFilterPolicyItem) {
                RangerRowFilterPolicyItem rowFilterPolicyItem = (RangerRowFilterPolicyItem) policyItem;
                RangerPolicyItemRowFilterInfo rowFilterInfo       = rowFilterPolicyItem.getRowFilterInfo();
                String                        filterExpr          = rowFilterInfo != null ? rowFilterInfo.getFilterExpr() : "";

                ret = RangerRequestExprResolver.hasUserGroupAttributeInExpression(filterExpr);
            }

            if (!ret && policyItem instanceof RangerDataMaskPolicyItem) {
                RangerDataMaskPolicyItem     dataMaskPolicyItem = (RangerDataMaskPolicyItem) policyItem;
                RangerPolicyItemDataMaskInfo dataMaskInfo       = dataMaskPolicyItem.getDataMaskInfo();
                String                       maskedValue        = dataMaskInfo != null ? dataMaskInfo.getValueExpr() : null;

                ret = RangerRequestExprResolver.hasUserGroupAttributeInExpression(maskedValue);

                if (!ret) {
                    String maskCondition = dataMaskInfo != null ? dataMaskInfo.getConditionExpr() : null;

                    ret = RangerRequestExprResolver.hasUserGroupAttributeInExpression(maskCondition);
                }
            }
        }

        return ret;
    }

    private static boolean anyPolicyConditionHasUserGroupAttributeReference(List<RangerPolicyItemCondition> conditions) {
        boolean ret = false;

        if (conditions != null) {
            for (RangerPolicyItemCondition condition : conditions) {
                if (RangerRequestScriptEvaluator.hasUserGroupAttributeReference(condition.getValues())) {
                    ret = true;

                    break;
                }
            }
        }

        return ret;
    }
}<|MERGE_RESOLUTION|>--- conflicted
+++ resolved
@@ -638,7 +638,6 @@
         return ret;
     }
 
-<<<<<<< HEAD
     public static List<RangerAccessTypeDef> getMarkerAccessTypes(List<RangerAccessTypeDef> accessTypeDefs) {
         List<RangerAccessTypeDef> ret              = new ArrayList<>();
         Map<String, Set<String>>  markerTypeGrants = getMarkerAccessTypeGrants(accessTypeDefs);
@@ -649,7 +648,10 @@
 
             ret.add(accessTypeDef);
         }
-=======
+
+        return ret;
+    }
+
     public static RangerPolicyConditionDef createImplicitExpressionConditionDef(Long itemId) {
         RangerPolicyConditionDef ret = new RangerPolicyConditionDef(itemId, IMPLICIT_CONDITION_EXPRESSION_NAME, IMPLICIT_CONDITION_EXPRESSION_EVALUATOR, new HashMap<>());
 
@@ -657,12 +659,10 @@
         ret.setLabel(IMPLICIT_CONDITION_EXPRESSION_LABEL);
         ret.setDescription(IMPLICIT_CONDITION_EXPRESSION_DESC);
         ret.setUiHint("{ \"isMultiline\":true }");
->>>>>>> 105f6f5c
-
-        return ret;
-    }
-
-<<<<<<< HEAD
+
+        return ret;
+    }
+
     private static Map<String, Set<String>> getMarkerAccessTypeGrants(List<RangerAccessTypeDef> accessTypeDefs) {
         Map<String, Set<String>> ret = new HashMap<>();
 
@@ -712,7 +712,13 @@
             for (RangerAccessTypeDef accessTypeDef : accessTypeDefs) {
                 if (accessTypeDef.getItemId() != null && ret < accessTypeDef.getItemId()) {
                     ret = accessTypeDef.getItemId();
-=======
+                }
+            }
+        }
+
+        return ret;
+    }
+
     public static long getConditionsMaxItemId(List<RangerPolicyConditionDef> conditions) {
         long ret = 0;
 
@@ -720,7 +726,6 @@
             for (RangerPolicyConditionDef condition : conditions) {
                 if (condition != null && condition.getItemId() != null && ret < condition.getItemId()) {
                     ret = condition.getItemId();
->>>>>>> 105f6f5c
                 }
             }
         }
